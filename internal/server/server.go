--- conflicted
+++ resolved
@@ -92,7 +92,12 @@
 		http.Error(w, fmt.Sprintf("WebSocket upgrade error: %v", err), http.StatusBadRequest)
 		return
 	}
-	defer conn.Close()
+	defer func() {
+		fmt.Printf("WebSocket connection closed\n")
+		conn.Close()
+	}()
+
+	fmt.Printf("WebSocket connection established\n")
 
 	conn.SetReadLimit(maxMessageSize)
 	conn.SetReadDeadline(time.Now().Add(pongWait))
@@ -104,12 +109,8 @@
 	stateChan := s.stateProvider.Subscribe()
 	defer s.stateProvider.Unsubscribe(stateChan)
 
-<<<<<<< HEAD
-	if err := s.stateProvider.PushUpdate(conn); err != nil {
-=======
 	if err := s.writeMessage(conn, s.stateProvider.GetHierarchy()); err != nil {
 		fmt.Printf("WebSocket initial write error: %v\n", err)
->>>>>>> 4d9471ab
 		return
 	}
 
@@ -170,7 +171,6 @@
 
 func (s *Server) staticFileHandler(fileServer http.Handler) http.HandlerFunc {
 	return func(w http.ResponseWriter, r *http.Request) {
-		fmt.Printf("Static file handler: %s %s\n", r.Method, r.URL.Path)
 		fileServer.ServeHTTP(w, r)
 	}
 }